# Copyright 2015 Canonical, Ltd.
#
# This program is free software: you can redistribute it and/or modify
# it under the terms of the GNU Affero General Public License as
# published by the Free Software Foundation, either version 3 of the
# License, or (at your option) any later version.
#
# This program is distributed in the hope that it will be useful,
# but WITHOUT ANY WARRANTY; without even the implied warranty of
# MERCHANTABILITY or FITNESS FOR A PARTICULAR PURPOSE.  See the
# GNU Affero General Public License for more details.
#
# You should have received a copy of the GNU Affero General Public License
# along with this program.  If not, see <http://www.gnu.org/licenses/>.

""" Welcome

Welcome provides user with language selection

"""
import logging
from urwid import Pile
from subiquitycore.ui.buttons import start_btn
from subiquitycore.ui.utils import Color
from subiquitycore.ui.views.welcome import CoreWelcomeView

log = logging.getLogger("console_conf.views.welcome")


class WelcomeView(CoreWelcomeView):
    def _build_buttons(self):
        self.buttons = [
            Color.button(start_btn(on_press=self.confirm),
                         focus_map='button focus'),
        ]
<<<<<<< HEAD
        return Pile(self.buttons)

    def confirm(self, result):
        self.model.selected_language = result.label
        log.debug('calling locale')
        self.signal.emit_signal('menu:locale:main')
=======
        return Pile(self.buttons)
>>>>>>> 497fde3d
<|MERGE_RESOLUTION|>--- conflicted
+++ resolved
@@ -33,13 +33,9 @@
             Color.button(start_btn(on_press=self.confirm),
                          focus_map='button focus'),
         ]
-<<<<<<< HEAD
         return Pile(self.buttons)
 
     def confirm(self, result):
         self.model.selected_language = result.label
         log.debug('calling locale')
-        self.signal.emit_signal('menu:locale:main')
-=======
-        return Pile(self.buttons)
->>>>>>> 497fde3d
+        self.controller.done()