--- conflicted
+++ resolved
@@ -1184,7 +1184,6 @@
     def size(self):
         return self.volume.size - LUKS_OVERHEAD
 
-<<<<<<< HEAD
     def available(self):
         if self._is_in_use:
             return False
@@ -1207,10 +1206,9 @@
     @property
     def ok_for_lvm_vg(self):
         return self.ok_for_raid and self.size > LVM_OVERHEAD
-=======
+
     def on_remote_storage(self) -> bool:
         return self.volume.on_remote_storage()
->>>>>>> c1105dff
 
 
 @fsobj("device")
